--- conflicted
+++ resolved
@@ -125,19 +125,7 @@
   ~Pid();
 
   /*!
-<<<<<<< HEAD
    * \brief Initialize PID-gains and integral term limits:[iMax:iMin]-[I1:I2]
-=======
-   * \brief Update the Pid loop with nonuniform time step size.
-   *
-   * \param p_error  Error since last call (p_state-p_target)
-   * \param dt Change in time since last call
-   */
-  double updatePid(double p_error, ros::Duration dt);
-
-  /*!
-   * \brief Initialize PID-gains and integral term limits.
->>>>>>> 19673de6
    *
    * \param p  The proportional gain.
    * \param i  The integral gain.
